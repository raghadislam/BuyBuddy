--- conflicted
+++ resolved
@@ -47,12 +47,7 @@
 
 model User {
   id                         String         @id @default(uuid())
-<<<<<<< HEAD
-  firstName                  String
-  lastName                   String
-=======
   name                       String
->>>>>>> 5deb8ad3
   email                      String         @unique
   password                   String
   role                       Role           @default(USER)
@@ -64,13 +59,10 @@
   passwordResetCode          String?
   passwordResetCodeExpiresAt DateTime?
   RefreshToken               RefreshToken[]
-<<<<<<< HEAD
-=======
   provider                   Provider       @default(LOCAL)
   providerId                 String?
 
   @@unique([provider, providerId])
->>>>>>> 5deb8ad3
 }
 
 model RefreshToken {
