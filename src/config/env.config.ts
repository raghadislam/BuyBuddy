import { z } from "zod";
import { config } from "dotenv";

config({ path: "./.env", quiet: true });

export default z
  .object({
    PORT: z.coerce.number().default(3000),

    NODE_ENV: z.enum(["production", "development"]).default("development"),

    LOG_LEVEL: z
      .enum(["error", "warn", "info", "http", "verbose", "debug", "silly"])
      .default("info"),

    DATABASE_URL: z
      .string()
      .min(1, "DATABASE_URL is required")
      .refine((val) => /^postgres(ql)?:\/\//i.test(val), {
        message: "DATABASE_URL must be a PostgreSQL connection string",
      }),

    EMAIL_FROM: z.string().min(3),
    TEMPLATES_PATH: z.string().default("src/services/email/templates"),

    SMTP_URL: z.string().optional(),
    SMTP_HOST: z.string().optional(),
    SMTP_PORT: z.coerce.number().optional(),
    SMTP_USER: z.string().optional(),
    SMTP_PASS: z.string().optional(),

    // Gmail simple (App Password)
    GMAIL_USER: z.string().optional(),
    GMAIL_PASSWORD: z.string().optional(),

    // Gmail OAuth2
    GOOGLE_CLIENT_ID: z.string(),
    GOOGLE_CLIENT_SECRET: z.string(),
    GOOGLE_CALLBACK_URL: z.string(),

    EMAIL_VERIFICATION_TTL_MINUTES: z.coerce.number().default(10),
    PASSWORD_RESET_TTL_MINUTES: z.coerce.number().default(10),
<<<<<<< HEAD
=======
    ACTIVE_ACCOUNT_TTL_MINUTES: z.coerce.number().default(10),
>>>>>>> 5deb8ad3

    // Auth / JWT settings
    ACCESS_TOKEN_SECRET: z.string().min(1, "ACCESS_TOKEN_SECRET is required"),

    ACCESS_TOKEN_EXPIRES_IN: z
      .string()
      .min(1, "ACCESS_TOKEN_EXPIRES_IN is required"),

    REFRESH_TOKEN_SECRET: z.string().min(1, "REFRESH_TOKEN_SECRET is required"),

    REFRESH_TOKEN_EXPIRES_IN: z
      .string()
      .min(1, "REFRESH_TOKEN_EXPIRES_IN is required"),

    REFRESH_TOKEN_TTL_DAYS: z.coerce.number(),

    JWT_COOKIE_EXPIRES_IN: z.coerce.number(),

    APP_NAME: z.string().min(1, `PP_NAME is required`),
  })
  .parse(process.env);<|MERGE_RESOLUTION|>--- conflicted
+++ resolved
@@ -40,10 +40,7 @@
 
     EMAIL_VERIFICATION_TTL_MINUTES: z.coerce.number().default(10),
     PASSWORD_RESET_TTL_MINUTES: z.coerce.number().default(10),
-<<<<<<< HEAD
-=======
     ACTIVE_ACCOUNT_TTL_MINUTES: z.coerce.number().default(10),
->>>>>>> 5deb8ad3
 
     // Auth / JWT settings
     ACCESS_TOKEN_SECRET: z.string().min(1, "ACCESS_TOKEN_SECRET is required"),
