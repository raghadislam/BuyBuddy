--- conflicted
+++ resolved
@@ -46,10 +46,6 @@
   code: string;
   newPassword: string;
   email: string;
-<<<<<<< HEAD
-}
-=======
 }
 
-export interface IHandleGoogleCallbackPayload extends IUser {}
->>>>>>> 5deb8ad3
+export interface IHandleGoogleCallbackPayload extends IUser {}