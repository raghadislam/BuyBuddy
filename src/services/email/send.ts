--- conflicted
+++ resolved
@@ -111,11 +111,7 @@
   to: string,
   options?: {
     subject?: string;
-<<<<<<< HEAD
-    firstName?: string;
-=======
     name?: string;
->>>>>>> 5deb8ad3
   }
 ): Promise<void> {
   const subject = options?.subject ?? "Your password has been changed";
@@ -127,11 +123,7 @@
   } was changed on ${time}.\nIf you made this change, no further action is required.\nIf you didn't make this change, please reset your password immediately or contact support at \n"support@example.com"\n}.`;
 
   const html = await renderTemplate("passwordResetConfirmation", {
-<<<<<<< HEAD
-    firstName: options?.firstName ?? null,
-=======
     name: options?.name ?? null,
->>>>>>> 5deb8ad3
     appName: env.APP_NAME ?? "Our App",
     time,
     year,
@@ -146,8 +138,6 @@
 
   await provider.sendMail(mailOpts);
   return;
-<<<<<<< HEAD
-=======
 }
 
 export async function sendAccountActivatedEmail(
@@ -192,5 +182,4 @@
 
   await provider.sendMail(mailOpts);
   return;
->>>>>>> 5deb8ad3
 }